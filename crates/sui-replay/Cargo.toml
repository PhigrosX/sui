--- conflicted
+++ resolved
@@ -22,11 +22,8 @@
 thiserror = "1.0.34"
 tracing = "0.1.36"
 rand = "0.8.5"
-<<<<<<< HEAD
-=======
 lru = "0.10"
 parking_lot = "0.12.1"
->>>>>>> 012dfba4
 
 move-binary-format.workspace = true
 move-bytecode-utils.workspace = true
